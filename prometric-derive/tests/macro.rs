--- conflicted
+++ resolved
@@ -121,20 +121,9 @@
 #[test]
 fn test_double_registration_success() {
     let registry = prometheus::Registry::new();
-<<<<<<< HEAD
     AppMetrics::builder().with_registry(&registry).with_label("host", "localhost").build();
 
     AppMetrics::builder().with_registry(&registry).with_label("host", "0.0.0.0").build();
-=======
-    AppMetrics::builder()
-        .with_registry(&registry)
-        .with_label("host", "localhost")
-        .build();
-
-    AppMetrics::builder()
-        .with_registry(&registry)
-        .with_label("host", "0.0.0.0")
-        .build();
 }
 
 #[prometric_derive::metrics(scope = "test", static)]
@@ -173,5 +162,4 @@
     // Verify we can increment again
     TEST_METRICS.test_counter("value1").inc();
     TEST_METRICS.test_gauge().inc();
->>>>>>> 0c17b48b
 }